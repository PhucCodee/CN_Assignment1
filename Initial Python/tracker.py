import socket
import threading
import json
import os
import uuid
import base64
from process import generate_file_hash, generate_magnet_link


class Tracker:
    def __init__(self, host="0.0.0.0", port=2901):
        self.host = host
        self.port = port
        self.nodes = {}  # Stores file hash -> node_id -> node data (including file pieces)
        self.file_registry = {}  # Stores file name -> file hash for quick lookup
        self.lock = threading.Lock()

    def start_server(self):
        """Start the tracker server to listen for client connections."""
        server_socket = socket.socket(socket.AF_INET, socket.SOCK_STREAM)
        server_socket.bind((self.host, self.port))
        server_socket.listen(5)
        print(f"Tracker server started on {self.host}:{self.port}")

        while True:
            client_socket, client_address = server_socket.accept()
            print(f"New connection from {client_address}")
            threading.Thread(target=self.handle_request, args=(client_socket,)).start()

    def handle_request(self, client_socket):
        """Handle incoming requests from clients (upload, download, etc.)."""
        try:
            data = client_socket.recv(1024).decode("utf-8")
            if not data:
                print("Received empty data. Closing connection.")
                return

            request = json.loads(data)
            command = request.get("command")
            print(f"Received command: {command}")

            if command == "register":
                self.register_node(request, client_socket)
            elif command == "upload":
                self.handle_upload(request, client_socket)
            elif command == "download":
                self.handle_download(request, client_socket)
            elif command == "upload_piece":
                self.handle_piece_upload(request, client_socket)
            else:
                response = {"error": "Unknown command"}
                client_socket.send(json.dumps(response).encode("utf-8"))

        except Exception as e:
            print(f"Error: {e}")
            response = {"error": f"Server error: {e}"}
            client_socket.send(json.dumps(response).encode("utf-8"))
        finally:
            client_socket.close()

    def generate_node_id(self):
        """Generates a unique ID for each node."""
        return f"node_{uuid.uuid4().hex[:8]}"

    def register_node(self, request, client_socket):
        """Register a new node and assign a unique node ID."""
        try:
            # Generate a unique node ID
            node_id = self.generate_node_id()

            # The peer sends the file name and file hash for the initial registration
            file_name = request.get("file_name")
            file_hash = request.get("file_hash")
            file_pieces = request.get("file_pieces", [])
            magnet_link = request.get("magnet_link")

            # Store the file registry for quick lookup by file name
            self.file_registry[file_name] = file_hash

            # Store the node information under the corresponding file hash
            with self.lock:
                if file_hash not in self.nodes:
                    self.nodes[file_hash] = {}
                self.nodes[file_hash][node_id] = {
                    "file_pieces": file_pieces,
                    "magnet_link": magnet_link,
                }

            response = {
                "status": "success",
                "node_id": node_id,
                "message": "Node registered successfully",
            }
            client_socket.send(json.dumps(response).encode("utf-8"))
        except Exception as e:
            print(f"Error in register_node: {e}")
            response = {"status": "error", "message": f"Server error: {e}"}
            client_socket.send(json.dumps(response).encode("utf-8"))

    def handle_upload(self, request, client_socket):
        """Handle file upload by registering the file and sharing pieces among peers."""
        try:
            node_id = request.get("node_id")
            file_name = request.get("file_name")
            file_hash = request.get("file_hash")
            file_pieces = request.get("file_pieces")
            magnet_link = request.get("magnet_link")

            with self.lock:
                if file_hash not in self.nodes:
                    self.nodes[file_hash] = {}

                self.nodes[file_hash][node_id] = {
                    "file_pieces": file_pieces,
                    "magnet_link": magnet_link,
                }

            # Share the file pieces with other peers for this file
            peers = self.get_peers(file_hash, node_id)

            response = {
                "status": "success",
                "message": "File uploaded successfully",
                "peers": peers,
            }
            client_socket.send(json.dumps(response).encode("utf-8"))
        except Exception as e:
            print(f"Error in handle_upload: {e}")
            response = {"status": "error", "message": f"Server error: {e}"}
            client_socket.send(json.dumps(response).encode("utf-8"))

    def get_peers(self, file_hash, exclude_node_id=None):
        """Return a list of peers (excluding the given node ID) holding file pieces."""
        peers = []
        for node_id, node_info in self.nodes[file_hash].items():
            if node_id != exclude_node_id:
                peers.append(
                    {
                        "node_id": node_id,
                        "magnet_link": node_info["magnet_link"],
                        "file_pieces": node_info["file_pieces"],
                    }
                )
        return peers

    def handle_download(self, request, client_socket):
<<<<<<< HEAD
        """Handle file download by finding peers that have the missing file pieces."""
        try:
            file_name = request.get("file_name")
            file_hash = self.file_registry.get(file_name)

            if not file_hash:
                response = {"status": "error", "message": "File not found"}
                client_socket.send(json.dumps(response).encode("utf-8"))
                return

            with self.lock:
                peers = self.get_peers(file_hash)
                magnet_link = self.nodes[file_hash][
                    list(self.nodes[file_hash].keys())[0]
                ]["magnet_link"]
=======
        try:
            file_name = request.get("file_name")
            file_hash = self.file_registry.get(file_name)

            if not file_hash:
                response = {"status": "error", "message": "File not found"}
                client_socket.send(json.dumps(response).encode("utf-8"))
                return

            client_pieces = request.get("client_pieces", [])
            missing_pieces = self.get_missing_pieces(file_hash, client_pieces)

            with self.lock:
                peers = self.get_peers_with_pieces(file_hash, missing_pieces)
>>>>>>> 5c23d191

            if peers:
                response = {
                    "status": "success",
                    "message": "Peers found for downloading",
                    "peers": peers,
<<<<<<< HEAD
                    "file_hash": file_hash,
                    "magnet_link": magnet_link,
=======
>>>>>>> 5c23d191
                }
            else:
                response = {
                    "status": "error",
<<<<<<< HEAD
                    "message": "No peers with the requested file",
=======
                    "message": "No peers with missing pieces",
>>>>>>> 5c23d191
                }
            client_socket.send(json.dumps(response).encode("utf-8"))
        except Exception as e:
            print(f"Error in handle_download: {e}")
            response = {"status": "error", "message": f"Server error: {e}"}
            client_socket.send(json.dumps(response).encode("utf-8"))

    def get_peers_with_pieces(self, file_hash, missing_pieces):
        """Return peers that have the requested file pieces."""
        peers = []
        for node_id, node_info in self.nodes[file_hash].items():
            file_pieces = node_info["file_pieces"]
            # Check if the peer has any of the missing pieces
            common_pieces = set(file_pieces).intersection(missing_pieces)
            if common_pieces:
                peers.append(
                    {
                        "node_id": node_id,
                        "file_pieces": list(common_pieces),
                        "magnet_link": node_info["magnet_link"],
                    }
                )
        return peers

    def save_piece(self, file_hash, piece_index, piece_data):
        os.makedirs(file_hash, exist_ok=True)
        with open(f"{file_hash}/{piece_index}.piece", "wb") as f:
            f.write(piece_data)

    def handle_piece_upload(self, request, client_socket):
        try:
            file_hash = request["file_hash"]
            piece_index = request["piece_index"]
            piece_data = base64.b64decode(request["piece_data"])

            self.save_piece(file_hash, piece_index, piece_data)

            response = {"status": "success", "message": "Piece saved successfully."}
            client_socket.send(json.dumps(response).encode("utf-8"))
        except Exception as e:
            print(f"Error in handle_piece_upload: {e}")
            response = {"status": "error", "message": f"Server error: {e}"}
            client_socket.send(json.dumps(response).encode("utf-8"))

    def get_missing_pieces(self, file_hash, client_pieces):
        stored_pieces = set(os.listdir(file_hash))
        missing = set(client_pieces) - {int(p.split(".")[0]) for p in stored_pieces}
        return list(missing)

    def assemble_file(self, file_hash):
        pieces = sorted(os.listdir(file_hash), key=lambda x: int(x.split(".")[0]))
        with open(f"{file_hash}.complete", "wb") as outfile:
            for piece in pieces:
                with open(f"{file_hash}/{piece}", "rb") as infile:
                    outfile.write(infile.read())


if __name__ == "__main__":
    tracker = Tracker()
    tracker.start_server()
<|MERGE_RESOLUTION|>--- conflicted
+++ resolved
@@ -1,258 +1,223 @@
-import socket
-import threading
-import json
-import os
-import uuid
-import base64
-from process import generate_file_hash, generate_magnet_link
-
-
-class Tracker:
-    def __init__(self, host="0.0.0.0", port=2901):
-        self.host = host
-        self.port = port
-        self.nodes = {}  # Stores file hash -> node_id -> node data (including file pieces)
-        self.file_registry = {}  # Stores file name -> file hash for quick lookup
-        self.lock = threading.Lock()
-
-    def start_server(self):
-        """Start the tracker server to listen for client connections."""
-        server_socket = socket.socket(socket.AF_INET, socket.SOCK_STREAM)
-        server_socket.bind((self.host, self.port))
-        server_socket.listen(5)
-        print(f"Tracker server started on {self.host}:{self.port}")
-
-        while True:
-            client_socket, client_address = server_socket.accept()
-            print(f"New connection from {client_address}")
-            threading.Thread(target=self.handle_request, args=(client_socket,)).start()
-
-    def handle_request(self, client_socket):
-        """Handle incoming requests from clients (upload, download, etc.)."""
-        try:
-            data = client_socket.recv(1024).decode("utf-8")
-            if not data:
-                print("Received empty data. Closing connection.")
-                return
-
-            request = json.loads(data)
-            command = request.get("command")
-            print(f"Received command: {command}")
-
-            if command == "register":
-                self.register_node(request, client_socket)
-            elif command == "upload":
-                self.handle_upload(request, client_socket)
-            elif command == "download":
-                self.handle_download(request, client_socket)
-            elif command == "upload_piece":
-                self.handle_piece_upload(request, client_socket)
-            else:
-                response = {"error": "Unknown command"}
-                client_socket.send(json.dumps(response).encode("utf-8"))
-
-        except Exception as e:
-            print(f"Error: {e}")
-            response = {"error": f"Server error: {e}"}
-            client_socket.send(json.dumps(response).encode("utf-8"))
-        finally:
-            client_socket.close()
-
-    def generate_node_id(self):
-        """Generates a unique ID for each node."""
-        return f"node_{uuid.uuid4().hex[:8]}"
-
-    def register_node(self, request, client_socket):
-        """Register a new node and assign a unique node ID."""
-        try:
-            # Generate a unique node ID
-            node_id = self.generate_node_id()
-
-            # The peer sends the file name and file hash for the initial registration
-            file_name = request.get("file_name")
-            file_hash = request.get("file_hash")
-            file_pieces = request.get("file_pieces", [])
-            magnet_link = request.get("magnet_link")
-
-            # Store the file registry for quick lookup by file name
-            self.file_registry[file_name] = file_hash
-
-            # Store the node information under the corresponding file hash
-            with self.lock:
-                if file_hash not in self.nodes:
-                    self.nodes[file_hash] = {}
-                self.nodes[file_hash][node_id] = {
-                    "file_pieces": file_pieces,
-                    "magnet_link": magnet_link,
-                }
-
-            response = {
-                "status": "success",
-                "node_id": node_id,
-                "message": "Node registered successfully",
-            }
-            client_socket.send(json.dumps(response).encode("utf-8"))
-        except Exception as e:
-            print(f"Error in register_node: {e}")
-            response = {"status": "error", "message": f"Server error: {e}"}
-            client_socket.send(json.dumps(response).encode("utf-8"))
-
-    def handle_upload(self, request, client_socket):
-        """Handle file upload by registering the file and sharing pieces among peers."""
-        try:
-            node_id = request.get("node_id")
-            file_name = request.get("file_name")
-            file_hash = request.get("file_hash")
-            file_pieces = request.get("file_pieces")
-            magnet_link = request.get("magnet_link")
-
-            with self.lock:
-                if file_hash not in self.nodes:
-                    self.nodes[file_hash] = {}
-
-                self.nodes[file_hash][node_id] = {
-                    "file_pieces": file_pieces,
-                    "magnet_link": magnet_link,
-                }
-
-            # Share the file pieces with other peers for this file
-            peers = self.get_peers(file_hash, node_id)
-
-            response = {
-                "status": "success",
-                "message": "File uploaded successfully",
-                "peers": peers,
-            }
-            client_socket.send(json.dumps(response).encode("utf-8"))
-        except Exception as e:
-            print(f"Error in handle_upload: {e}")
-            response = {"status": "error", "message": f"Server error: {e}"}
-            client_socket.send(json.dumps(response).encode("utf-8"))
-
-    def get_peers(self, file_hash, exclude_node_id=None):
-        """Return a list of peers (excluding the given node ID) holding file pieces."""
-        peers = []
-        for node_id, node_info in self.nodes[file_hash].items():
-            if node_id != exclude_node_id:
-                peers.append(
-                    {
-                        "node_id": node_id,
-                        "magnet_link": node_info["magnet_link"],
-                        "file_pieces": node_info["file_pieces"],
-                    }
-                )
-        return peers
-
-    def handle_download(self, request, client_socket):
-<<<<<<< HEAD
-        """Handle file download by finding peers that have the missing file pieces."""
-        try:
-            file_name = request.get("file_name")
-            file_hash = self.file_registry.get(file_name)
-
-            if not file_hash:
-                response = {"status": "error", "message": "File not found"}
-                client_socket.send(json.dumps(response).encode("utf-8"))
-                return
-
-            with self.lock:
-                peers = self.get_peers(file_hash)
-                magnet_link = self.nodes[file_hash][
-                    list(self.nodes[file_hash].keys())[0]
-                ]["magnet_link"]
-=======
-        try:
-            file_name = request.get("file_name")
-            file_hash = self.file_registry.get(file_name)
-
-            if not file_hash:
-                response = {"status": "error", "message": "File not found"}
-                client_socket.send(json.dumps(response).encode("utf-8"))
-                return
-
-            client_pieces = request.get("client_pieces", [])
-            missing_pieces = self.get_missing_pieces(file_hash, client_pieces)
-
-            with self.lock:
-                peers = self.get_peers_with_pieces(file_hash, missing_pieces)
->>>>>>> 5c23d191
-
-            if peers:
-                response = {
-                    "status": "success",
-                    "message": "Peers found for downloading",
-                    "peers": peers,
-<<<<<<< HEAD
-                    "file_hash": file_hash,
-                    "magnet_link": magnet_link,
-=======
->>>>>>> 5c23d191
-                }
-            else:
-                response = {
-                    "status": "error",
-<<<<<<< HEAD
-                    "message": "No peers with the requested file",
-=======
-                    "message": "No peers with missing pieces",
->>>>>>> 5c23d191
-                }
-            client_socket.send(json.dumps(response).encode("utf-8"))
-        except Exception as e:
-            print(f"Error in handle_download: {e}")
-            response = {"status": "error", "message": f"Server error: {e}"}
-            client_socket.send(json.dumps(response).encode("utf-8"))
-
-    def get_peers_with_pieces(self, file_hash, missing_pieces):
-        """Return peers that have the requested file pieces."""
-        peers = []
-        for node_id, node_info in self.nodes[file_hash].items():
-            file_pieces = node_info["file_pieces"]
-            # Check if the peer has any of the missing pieces
-            common_pieces = set(file_pieces).intersection(missing_pieces)
-            if common_pieces:
-                peers.append(
-                    {
-                        "node_id": node_id,
-                        "file_pieces": list(common_pieces),
-                        "magnet_link": node_info["magnet_link"],
-                    }
-                )
-        return peers
-
-    def save_piece(self, file_hash, piece_index, piece_data):
-        os.makedirs(file_hash, exist_ok=True)
-        with open(f"{file_hash}/{piece_index}.piece", "wb") as f:
-            f.write(piece_data)
-
-    def handle_piece_upload(self, request, client_socket):
-        try:
-            file_hash = request["file_hash"]
-            piece_index = request["piece_index"]
-            piece_data = base64.b64decode(request["piece_data"])
-
-            self.save_piece(file_hash, piece_index, piece_data)
-
-            response = {"status": "success", "message": "Piece saved successfully."}
-            client_socket.send(json.dumps(response).encode("utf-8"))
-        except Exception as e:
-            print(f"Error in handle_piece_upload: {e}")
-            response = {"status": "error", "message": f"Server error: {e}"}
-            client_socket.send(json.dumps(response).encode("utf-8"))
-
-    def get_missing_pieces(self, file_hash, client_pieces):
-        stored_pieces = set(os.listdir(file_hash))
-        missing = set(client_pieces) - {int(p.split(".")[0]) for p in stored_pieces}
-        return list(missing)
-
-    def assemble_file(self, file_hash):
-        pieces = sorted(os.listdir(file_hash), key=lambda x: int(x.split(".")[0]))
-        with open(f"{file_hash}.complete", "wb") as outfile:
-            for piece in pieces:
-                with open(f"{file_hash}/{piece}", "rb") as infile:
-                    outfile.write(infile.read())
-
-
-if __name__ == "__main__":
-    tracker = Tracker()
-    tracker.start_server()
+import socket
+import threading
+import json
+import os
+from process import generate_file_hash, generate_magnet_link
+import uuid
+
+
+class Tracker:
+    def __init__(self, host="0.0.0.0", port=2901):
+        self.host = host
+        self.port = port
+        self.nodes = {}  # Stores file hash -> node_id -> node data (including file pieces)
+        self.file_registry = {}  # Stores file name -> file hash for quick lookup
+        self.lock = threading.Lock()
+
+    def start_server(self):
+        """Start the tracker server to listen for client connections."""
+        server_socket = socket.socket(socket.AF_INET, socket.SOCK_STREAM)
+        server_socket.bind((self.host, self.port))
+        server_socket.listen(5)
+        print(f"Tracker server started on {self.host}:{self.port}")
+
+        while True:
+            client_socket, client_address = server_socket.accept()
+            print(f"New connection from {client_address}")
+            threading.Thread(target=self.handle_request, args=(client_socket,)).start()
+
+    def handle_request(self, client_socket):
+        """Handle incoming requests from clients (upload, download, etc.)."""
+        try:
+            data = client_socket.recv(1024).decode("utf-8")
+            if not data:
+                print("Received empty data. Closing connection.")
+                return
+
+            request = json.loads(data)
+            command = request.get("command")
+            print(f"Received command: {command}")
+
+            if command == "register":
+                self.register_node(request, client_socket)
+            elif command == "upload":
+                self.handle_upload(request, client_socket)
+            elif command == "download":
+                self.handle_download(request, client_socket)
+            elif command == "upload_piece":
+                self.handle_piece_upload(request, client_socket)
+            else:
+                response = {"error": "Unknown command"}
+                client_socket.send(json.dumps(response).encode("utf-8"))
+
+        except Exception as e:
+            print(f"Error: {e}")
+            response = {"error": f"Server error: {e}"}
+            client_socket.send(json.dumps(response).encode("utf-8"))
+        finally:
+            client_socket.close()
+
+    def generate_node_id(self):
+        """Generates a unique ID for each node."""
+        return f"node_{uuid.uuid4().hex[:8]}"
+
+    def register_node(self, request, client_socket):
+        """Register a new node and assign a unique node ID."""
+        try:
+            # Generate a unique node ID
+            node_id = self.generate_node_id()
+
+            # The peer sends the file name and file hash for the initial registration
+            file_name = request.get("file_name")
+            file_hash = request.get("file_hash")
+            file_pieces = request.get("file_pieces", [])
+            magnet_link = request.get("magnet_link")
+
+            # Store the file registry for quick lookup by file name
+            self.file_registry[file_name] = file_hash
+
+            # Store the node information under the corresponding file hash
+            with self.lock:
+                if file_hash not in self.nodes:
+                    self.nodes[file_hash] = {}
+                self.nodes[file_hash][node_id] = {
+                    "file_pieces": file_pieces,
+                    "magnet_link": magnet_link,
+                }
+
+            response = {
+                "status": "success",
+                "node_id": node_id,
+                "message": "Node registered successfully",
+            }
+            client_socket.send(json.dumps(response).encode("utf-8"))
+        except Exception as e:
+            print(f"Error in register_node: {e}")
+            response = {"status": "error", "message": f"Server error: {e}"}
+            client_socket.send(json.dumps(response).encode("utf-8"))
+
+    def handle_upload(self, request, client_socket):
+        """Handle file upload by registering the file and sharing pieces among peers."""
+        try:
+            node_id = request.get("node_id")
+            file_name = request.get("file_name")
+            file_hash = request.get("file_hash")
+            file_pieces = request.get("file_pieces")
+            magnet_link = request.get("magnet_link")
+
+            with self.lock:
+                if file_hash not in self.nodes:
+                    self.nodes[file_hash] = {}
+
+                self.nodes[file_hash][node_id] = {
+                    "file_pieces": file_pieces,
+                    "magnet_link": magnet_link,
+                }
+
+            # Share the file pieces with other peers for this file
+            peers = self.get_peers(file_hash, node_id)
+
+            response = {
+                "status": "success",
+                "message": "File uploaded successfully",
+                "peers": peers,
+            }
+            client_socket.send(json.dumps(response).encode("utf-8"))
+        except Exception as e:
+            print(f"Error in handle_upload: {e}")
+            response = {"status": "error", "message": f"Server error: {e}"}
+            client_socket.send(json.dumps(response).encode("utf-8"))
+
+    def get_peers(self, file_hash, exclude_node_id=None):
+        """Return a list of peers (excluding the given node ID) holding file pieces."""
+        peers = []
+        for node_id, node_info in self.nodes[file_hash].items():
+            if node_id != exclude_node_id:
+                peers.append(
+                    {
+                        "node_id": node_id,
+                        "magnet_link": node_info["magnet_link"],
+                        "file_pieces": node_info["file_pieces"],
+                    }
+                )
+        return peers
+
+    def handle_download(self, request, client_socket):
+        """Handle file download by finding peers that have the missing file pieces."""
+        file_name = request.get("file_name")
+        file_hash = self.file_registry.get(file_name)
+
+            if not file_hash:
+                response = {"status": "error", "message": "File not found"}
+                client_socket.send(json.dumps(response).encode("utf-8"))
+                return
+
+        missing_pieces = request.get("missing_pieces", [])
+
+        with self.lock:
+            # Find peers with the missing file pieces
+            peers = self.get_peers_with_pieces(file_hash, missing_pieces)
+
+        if peers:
+            response = {
+                "status": "success",
+                "message": "Peers found for downloading",
+                "peers": peers,
+            }
+        else:
+            response = {"status": "error", "message": "No peers with missing pieces"}
+        client_socket.send(json.dumps(response).encode("utf-8"))
+
+    def get_peers_with_pieces(self, file_hash, missing_pieces):
+        """Return peers that have the requested file pieces."""
+        peers = []
+        for node_id, node_info in self.nodes[file_hash].items():
+            file_pieces = node_info["file_pieces"]
+            # Check if the peer has any of the missing pieces
+            common_pieces = set(file_pieces).intersection(missing_pieces)
+            if common_pieces:
+                peers.append(
+                    {
+                        "node_id": node_id,
+                        "file_pieces": list(common_pieces),
+                        "magnet_link": node_info["magnet_link"],
+                    }
+                )
+        return peers
+
+    def save_piece(self, file_hash, piece_index, piece_data):
+        os.makedirs(file_hash, exist_ok=True)
+        with open(f"{file_hash}/{piece_index}.piece", "wb") as f:
+            f.write(piece_data)
+
+    def handle_piece_upload(self, request, client_socket):
+        try:
+            file_hash = request["file_hash"]
+            piece_index = request["piece_index"]
+            piece_data = base64.b64decode(request["piece_data"])
+
+            self.save_piece(file_hash, piece_index, piece_data)
+
+            response = {"status": "success", "message": "Piece saved successfully."}
+            client_socket.send(json.dumps(response).encode("utf-8"))
+        except Exception as e:
+            print(f"Error in handle_piece_upload: {e}")
+            response = {"status": "error", "message": f"Server error: {e}"}
+            client_socket.send(json.dumps(response).encode("utf-8"))
+
+    def get_missing_pieces(self, file_hash, client_pieces):
+        stored_pieces = set(os.listdir(file_hash))
+        missing = set(client_pieces) - {int(p.split(".")[0]) for p in stored_pieces}
+        return list(missing)
+
+    def assemble_file(self, file_hash):
+        pieces = sorted(os.listdir(file_hash), key=lambda x: int(x.split(".")[0]))
+        with open(f"{file_hash}.complete", "wb") as outfile:
+            for piece in pieces:
+                with open(f"{file_hash}/{piece}", "rb") as infile:
+                    outfile.write(infile.read())
+
+
+if __name__ == "__main__":
+    tracker = Tracker()
+    tracker.start_server()